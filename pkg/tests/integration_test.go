--- conflicted
+++ resolved
@@ -163,37 +163,6 @@
 	_, err := permitClient.Api.Users.Create(ctx, userCreate)
 	assert.NoError(t, err)
 
-<<<<<<< HEAD
-	// Create a Proxy Config
-	mappingRules := []models.MappingRule{}
-	action := "read"
-	mappingRules = append(mappingRules, models.MappingRule{
-		Url:        "https://asdfasdf.com",
-		HttpMethod: "delete",
-		Resource:   "document3",
-		Action:     &action,
-	})
-	secret := "asdf:asdfasdf"
-	proxyConfigCreate := *models.NewProxyConfigCreate(secret, "pxcf", "proxy")
-	proxyConfigCreate.SetMappingRules(mappingRules)
-	_, err = permitClient.Api.ProxyConfigs.Create(ctx, proxyConfigCreate)
-	assert.ErrorContains(t, err, string(errors.ConflictMessage))
-	proxyConfigUpdate := models.NewProxyConfigUpdate()
-	mappingRules = append(mappingRules, models.MappingRule{
-		Url:        "https://mushy.com",
-		HttpMethod: "post",
-		Resource:   "document3",
-		Action:     &action,
-	})
-	authMechanism := models.BASIC
-	proxyConfigUpdate.SetAuthMechanism(authMechanism)
-	proxyConfigUpdate.SetSecret(secret)
-	proxyConfigUpdate.SetMappingRules(mappingRules)
-	_, err = permitClient.Api.ProxyConfigs.Update(ctx, "pxcf", *proxyConfigUpdate)
-	// Create a resource
-	_, err = permitClient.Api.Resources.Create(ctx, *models.NewResourceCreate(resourceKey, resourceKey, map[string]models.ActionBlockEditable{"read": {}, "write": {}}))
-	assert.ErrorContains(t, err, string(errors.ConflictMessage))
-=======
 	// Check error codes when creating a user with existing name
 	_, err = permitClient.Api.Users.Create(ctx, userCreate)
 	assert.Error(t, err)
@@ -267,7 +236,6 @@
 	})
 	assert.NoError(t, err)
 	assert.Len(t, actionGroups, 1)
->>>>>>> 0ef191aa
 
 	// Create a role
 	permissions := []string{
